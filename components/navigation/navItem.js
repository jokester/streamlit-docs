--- conflicted
+++ resolved
@@ -1,12 +1,6 @@
 import React from "react";
-<<<<<<< HEAD
-
 import Link from "next/link";
 import { urlInChildren } from "../../lib/utils.js";
-
-=======
-import { urlInChildren } from "../../lib/utils.cjs";
->>>>>>> 382afb98
 import NavChild from "./navChild";
 
 const NavItem = ({
@@ -47,52 +41,12 @@
             color={page.color}
             key={child.menu_key}
             depth={child.depth + 1}
-            paths={paths}
-            version={version}
-            maxVersion={maxVersion}
           />
         ))}
       </ul>
     );
   }
 
-<<<<<<< HEAD
-    if (props.page.children && props.page.children.length > 0) {
-      subNav = (
-        <ul className="sub-nav">
-          {props.page.children.map((child, index) => (
-            <NavChild
-              slug={props.slug}
-              page={child}
-              color={props.page.color}
-              key={child.menu_key}
-              depth={child.depth + 1}
-            />
-          ))}
-        </ul>
-      );
-    }
-
-    if (props.page.url.startsWith("/")) {
-      navItem = (
-        <li className="nav-item small" id={props.page.menu_key}>
-          <Link href={props.page.url}>
-            <a className="not-link">{navBox}</a>
-          </Link>
-          {subNav}
-        </li>
-      );
-    } else {
-      navItem = (
-        <li className="nav-item small" id={props.page.menu_key}>
-          <a className="not-link" href={props.page.url} target="_blank">
-            {navBox}
-          </a>
-          {subNav}
-        </li>
-      );
-    }
-=======
   if (page.url.startsWith("/")) {
     navItem = (
       <li className="nav-item small" id={page.menu_key}>
@@ -115,6 +69,5 @@
 
   return navItem;
 };
->>>>>>> 382afb98
 
 export default NavItem;